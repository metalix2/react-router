--- conflicted
+++ resolved
@@ -15,11 +15,8 @@
     "emitDeclarationOnly": true,
 
     "skipLibCheck": true,
-<<<<<<< HEAD
-=======
 
     "outDir": ".",
->>>>>>> 72b1345e
     "rootDir": "."
   }
 }