{
<<<<<<< HEAD
  "files": ["index.tsx", "dom.ts", "server.tsx"],
=======
  "files": ["index.tsx", "server.tsx"],
>>>>>>> 72b1345e
  "exclude": ["dist/**/*"],
  "compilerOptions": {
    "lib": ["ES2020", "DOM", "DOM.Iterable"],
    "target": "ES2020",
    "module": "ES2020",
    "moduleResolution": "node",

    "strict": true,
    "jsx": "react",

    "declaration": true,
    "emitDeclarationOnly": true,

    "skipLibCheck": true,
<<<<<<< HEAD
=======

    "outDir": ".",
>>>>>>> 72b1345e
    "rootDir": "."
  }
}<|MERGE_RESOLUTION|>--- conflicted
+++ resolved
@@ -1,9 +1,5 @@
 {
-<<<<<<< HEAD
-  "files": ["index.tsx", "dom.ts", "server.tsx"],
-=======
   "files": ["index.tsx", "server.tsx"],
->>>>>>> 72b1345e
   "exclude": ["dist/**/*"],
   "compilerOptions": {
     "lib": ["ES2020", "DOM", "DOM.Iterable"],
@@ -18,11 +14,8 @@
     "emitDeclarationOnly": true,
 
     "skipLibCheck": true,
-<<<<<<< HEAD
-=======
 
     "outDir": ".",
->>>>>>> 72b1345e
     "rootDir": "."
   }
 }