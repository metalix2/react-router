{
  "name": "react-router-dom",
  "version": "5.1.2",
  "description": "DOM bindings for React Router",
  "repository": "ReactTraining/react-router",
  "license": "MIT",
  "authors": [
    "Michael Jackson",
    "Ryan Florence"
  ],
  "files": [
    "BrowserRouter.js",
    "HashRouter.js",
    "Link.js",
    "MemoryRouter.js",
    "NavLink.js",
    "Prompt.js",
    "Redirect.js",
    "Route.js",
    "Router.js",
    "StaticRouter.js",
    "Switch.js",
    "cjs",
    "es",
    "esm",
    "index.js",
    "generatePath.js",
    "matchPath.js",
    "modules/*.js",
    "modules/utils/*.js",
    "withRouter.js",
    "warnAboutDeprecatedCJSRequire.js",
    "umd"
  ],
  "main": "index.js",
  "module": "esm/react-router-dom.js",
  "sideEffects": false,
  "scripts": {
    "build": "rollup -c",
    "lint": "eslint modules",
<<<<<<< HEAD
    "prepublishOnly": "npm run build"
=======
    "test": "jest"
>>>>>>> f1358a64
  },
  "peerDependencies": {
    "react": ">=15"
  },
  "dependencies": {
    "@babel/runtime": "^7.1.2",
    "history": "^4.9.0",
    "loose-envify": "^1.3.1",
    "prop-types": "^15.6.2",
    "react-router": "5.1.2",
    "tiny-invariant": "^1.0.2",
    "tiny-warning": "^1.0.0"
  },
  "browserify": {
    "transform": [
      "loose-envify"
    ]
  },
  "keywords": [
    "react",
    "router",
    "route",
    "routing",
    "history",
    "link"
  ]
}<|MERGE_RESOLUTION|>--- conflicted
+++ resolved
@@ -38,11 +38,7 @@
   "scripts": {
     "build": "rollup -c",
     "lint": "eslint modules",
-<<<<<<< HEAD
     "prepublishOnly": "npm run build"
-=======
-    "test": "jest"
->>>>>>> f1358a64
   },
   "peerDependencies": {
     "react": ">=15"
