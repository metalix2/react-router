import type {
  FocusEventHandler,
  MouseEventHandler,
  TouchEventHandler,
} from "react";
import * as React from "react";
import {
  matchRoutes,
  type AgnosticDataRouteMatch,
  type RouterState,
} from "../../router";

import type { RemixContextObject } from "./entry";
import invariant from "./invariant";
import {
  getKeyedLinksForMatches,
  getKeyedPrefetchLinks,
  getModuleLinkHrefs,
  getNewMatchesForLinks,
  isPageLinkDescriptor,
} from "./links";
import type { KeyedHtmlLinkDescriptor, PrefetchPageDescriptor } from "./links";
import { createHtml } from "./markup";
import type {
  MetaFunction,
  MetaDescriptor,
  MetaMatch,
  MetaMatches,
} from "./routeModules";
import { addRevalidationParam, singleFetchUrl } from "./single-fetch";
import { DataRouterContext, DataRouterStateContext } from "../../context";
import { useLocation, useNavigation } from "../../hooks";

// TODO: Temporary shim until we figure out the way to handle typings in v7
export type SerializeFrom<D> = D extends () => {} ? Awaited<ReturnType<D>> : D;

function useDataRouterContext() {
  let context = React.useContext(DataRouterContext);
  invariant(
    context,
    "You must render this element inside a <DataRouterContext.Provider> element"
  );
  return context;
}

function useDataRouterStateContext() {
  let context = React.useContext(DataRouterStateContext);
  invariant(
    context,
    "You must render this element inside a <DataRouterStateContext.Provider> element"
  );
  return context;
}

////////////////////////////////////////////////////////////////////////////////
// RemixContext

export const RemixContext = React.createContext<RemixContextObject | undefined>(
  undefined
);
RemixContext.displayName = "Remix";

export function useRemixContext(): RemixContextObject {
  let context = React.useContext(RemixContext);
  invariant(context, "You must render this element inside a <Remix> element");
  return context;
}

////////////////////////////////////////////////////////////////////////////////
// Public API

/**
 * Defines the prefetching behavior of the link:
 *
 * - "none": Never fetched
 * - "intent": Fetched when the user focuses or hovers the link
 * - "render": Fetched when the link is rendered
 * - "viewport": Fetched when the link is in the viewport
 */
export type PrefetchBehavior = "intent" | "render" | "none" | "viewport";

interface PrefetchHandlers {
  onFocus?: FocusEventHandler;
  onBlur?: FocusEventHandler;
  onMouseEnter?: MouseEventHandler;
  onMouseLeave?: MouseEventHandler;
  onTouchStart?: TouchEventHandler;
}

export function usePrefetchBehavior<T extends HTMLAnchorElement>(
  prefetch: PrefetchBehavior,
  theirElementProps: PrefetchHandlers
): [boolean, React.RefObject<T>, PrefetchHandlers] {
  let remixContext = React.useContext(RemixContext);
  let [maybePrefetch, setMaybePrefetch] = React.useState(false);
  let [shouldPrefetch, setShouldPrefetch] = React.useState(false);
  let { onFocus, onBlur, onMouseEnter, onMouseLeave, onTouchStart } =
    theirElementProps;

  let ref = React.useRef<T>(null);

  React.useEffect(() => {
    if (prefetch === "render") {
      setShouldPrefetch(true);
    }

    if (prefetch === "viewport") {
      let callback: IntersectionObserverCallback = (entries) => {
        entries.forEach((entry) => {
          setShouldPrefetch(entry.isIntersecting);
        });
      };
      let observer = new IntersectionObserver(callback, { threshold: 0.5 });
      if (ref.current) observer.observe(ref.current);

      return () => {
        observer.disconnect();
      };
    }
  }, [prefetch]);

  React.useEffect(() => {
    if (maybePrefetch) {
      let id = setTimeout(() => {
        setShouldPrefetch(true);
      }, 100);
      return () => {
        clearTimeout(id);
      };
    }
  }, [maybePrefetch]);

  let setIntent = () => {
    setMaybePrefetch(true);
  };

  let cancelIntent = () => {
    setMaybePrefetch(false);
    setShouldPrefetch(false);
  };

  // No prefetching if not using Remix-style SSR
  if (!remixContext) {
    return [false, ref, {}];
  }

  if (prefetch !== "intent") {
    return [shouldPrefetch, ref, {}];
  }

  // When using prefetch="intent" we need to attach focus/hover listeners
  return [
    shouldPrefetch,
    ref,
    {
      onFocus: composeEventHandlers(onFocus, setIntent),
      onBlur: composeEventHandlers(onBlur, cancelIntent),
      onMouseEnter: composeEventHandlers(onMouseEnter, setIntent),
      onMouseLeave: composeEventHandlers(onMouseLeave, cancelIntent),
      onTouchStart: composeEventHandlers(onTouchStart, setIntent),
    },
  ];
}

export function composeEventHandlers<
  EventType extends React.SyntheticEvent | Event
>(
  theirHandler: ((event: EventType) => any) | undefined,
  ourHandler: (event: EventType) => any
): (event: EventType) => any {
  return (event) => {
    theirHandler && theirHandler(event);
    if (!event.defaultPrevented) {
      ourHandler(event);
    }
  };
}

// Return the matches actively being displayed:
// - In SPA Mode we only SSR/hydrate the root match, and include all matches
//   after hydration. This lets the router handle initial match loads via lazy().
// - When an error boundary is rendered, we slice off matches up to the
//   boundary for <Links>/<Meta>
function getActiveMatches(
  matches: RouterState["matches"],
  errors: RouterState["errors"],
  isSpaMode: boolean
) {
  if (isSpaMode && !isHydrated) {
    return [matches[0]];
  }

  if (errors) {
    let errorIdx = matches.findIndex((m) => errors[m.route.id] !== undefined);
    return matches.slice(0, errorIdx + 1);
  }

  return matches;
}

/**
  Renders all of the `<link>` tags created by route module {@link LinksFunction} export. You should render it inside the `<head>` of your document.

  ```tsx
  import { Links } from "react-router";

  export default function Root() {
    return (
      <html>
        <head>
          <Links />
        </head>
        <body></body>
      </html>
    );
  }
  ```

  @category Components
 */
export function Links() {
  let { isSpaMode, manifest, routeModules, criticalCss } = useRemixContext();
  let { errors, matches: routerMatches } = useDataRouterStateContext();

  let matches = getActiveMatches(routerMatches, errors, isSpaMode);

  let keyedLinks = React.useMemo(
    () => getKeyedLinksForMatches(matches, routeModules, manifest),
    [matches, routeModules, manifest]
  );

  return (
    <>
      {criticalCss ? (
        <style dangerouslySetInnerHTML={{ __html: criticalCss }} />
      ) : null}
      {keyedLinks.map(({ key, link }) =>
        isPageLinkDescriptor(link) ? (
          <PrefetchPageLinks key={key} {...link} />
        ) : (
          <link key={key} {...link} />
        )
      )}
    </>
  );
}

/**
  Renders `<link rel=prefetch|modulepreload>` tags for modules and data of another page to enable an instant navigation to that page. {@link LinkProps.prefetch | `<Link prefetch>`} uses this internally, but you can render it to prefetch a page for any other reason.

  ```tsx
  import { PrefetchPageLinks } from "react-router"

  <PrefetchPageLinks page="/absolute/path" />
  ```

  For example, you may render one of this as the user types into a search field to prefetch search results before they click through to their selection.

  @category Components
 */
export function PrefetchPageLinks({
  page,
  ...dataLinkProps
}: PrefetchPageDescriptor) {
  let { router } = useDataRouterContext();
  let matches = React.useMemo(
    () => matchRoutes(router.routes, page, router.basename),
    [router.routes, page, router.basename]
  );

  if (!matches) {
    console.warn(`Tried to prefetch ${page} but no routes matched.`);
    return null;
  }

  return (
    <PrefetchPageLinksImpl page={page} matches={matches} {...dataLinkProps} />
  );
}

function useKeyedPrefetchLinks(matches: AgnosticDataRouteMatch[]) {
  let { manifest, routeModules } = useRemixContext();

  let [keyedPrefetchLinks, setKeyedPrefetchLinks] = React.useState<
    KeyedHtmlLinkDescriptor[]
  >([]);

  React.useEffect(() => {
    let interrupted: boolean = false;

    void getKeyedPrefetchLinks(matches, manifest, routeModules).then(
      (links) => {
        if (!interrupted) {
          setKeyedPrefetchLinks(links);
        }
      }
    );

    return () => {
      interrupted = true;
    };
  }, [matches, manifest, routeModules]);

  return keyedPrefetchLinks;
}

function PrefetchPageLinksImpl({
  page,
  matches: nextMatches,
  ...linkProps
}: PrefetchPageDescriptor & {
  matches: AgnosticDataRouteMatch[];
}) {
  let location = useLocation();
  let { manifest, routeModules } = useRemixContext();
  let { matches } = useDataRouterStateContext();

  let newMatchesForData = React.useMemo(
    () =>
      getNewMatchesForLinks(
        page,
        nextMatches,
        matches,
        manifest,
        location,
        "data"
      ),
    [page, nextMatches, matches, manifest, location]
  );

  let newMatchesForAssets = React.useMemo(
    () =>
      getNewMatchesForLinks(
        page,
        nextMatches,
        matches,
        manifest,
        location,
        "assets"
      ),
    [page, nextMatches, matches, manifest, location]
  );

  let moduleHrefs = React.useMemo(
    () => getModuleLinkHrefs(newMatchesForAssets, manifest),
    [newMatchesForAssets, manifest]
  );

  // needs to be a hook with async behavior because we need the modules, not
  // just the manifest like the other links in here.
  let keyedPrefetchLinks = useKeyedPrefetchLinks(newMatchesForAssets);

  let linksToRender: React.ReactNode | React.ReactNode[] | null = null;
  if (newMatchesForData.length > 0) {
    // Single-fetch with routes that require data
    let url = addRevalidationParam(
      manifest,
      routeModules,
      nextMatches.map((m) => m.route),
      newMatchesForData.map((m) => m.route),
      singleFetchUrl(page)
    );
    if (url.searchParams.get("_routes") !== "") {
      linksToRender = (
        <link
          key={url.pathname + url.search}
          rel="prefetch"
          as="fetch"
          href={url.pathname + url.search}
          {...linkProps}
        />
      );
    } else {
      // No single-fetch prefetching if _routes param is empty due to `clientLoader`'s
    }
  } else {
    // No single-fetch prefetching if there are no new matches for data
  }

  return (
    <>
      {linksToRender}
      {moduleHrefs.map((href) => (
        <link key={href} rel="modulepreload" href={href} {...linkProps} />
      ))}
      {keyedPrefetchLinks.map(({ key, link }) => (
        // these don't spread `linkProps` because they are full link descriptors
        // already with their own props
        <link key={key} {...link} />
      ))}
    </>
  );
}

/**
  Renders all the `<meta>` tags created by route module {@link MetaFunction} exports. You should render it inside the `<head>` of your HTML.

  ```tsx
  import { Meta } from "react-router";

  export default function Root() {
    return (
      <html>
        <head>
          <Meta />
        </head>
      </html>
    );
  }
  ```

  @category Components
 */
export function Meta() {
  let { isSpaMode, routeModules } = useRemixContext();
  let {
    errors,
    matches: routerMatches,
    loaderData,
  } = useDataRouterStateContext();
  let location = useLocation();

  let _matches = getActiveMatches(routerMatches, errors, isSpaMode);

  let error: any = null;
  if (errors) {
    error = errors[_matches[_matches.length - 1].route.id];
  }

  let meta: MetaDescriptor[] = [];
  let leafMeta: MetaDescriptor[] | null = null;
  let matches: MetaMatches = [];
  for (let i = 0; i < _matches.length; i++) {
    let _match = _matches[i];
    let routeId = _match.route.id;
    let data = loaderData[routeId];
    let params = _match.params;
    let routeModule = routeModules[routeId];
    let routeMeta: MetaDescriptor[] | undefined = [];

    let match: MetaMatch = {
      id: routeId,
      data,
      meta: [],
      params: _match.params,
      pathname: _match.pathname,
      handle: _match.route.handle,
      error,
    };
    matches[i] = match;

    if (routeModule?.meta) {
      routeMeta =
        typeof routeModule.meta === "function"
          ? (routeModule.meta as MetaFunction)({
              data,
              params,
              location,
              matches,
              error,
            })
          : Array.isArray(routeModule.meta)
          ? [...routeModule.meta]
          : routeModule.meta;
    } else if (leafMeta) {
      // We only assign the route's meta to the nearest leaf if there is no meta
      // export in the route. The meta function may return a falsy value which
      // is effectively the same as an empty array.
      routeMeta = [...leafMeta];
    }

    routeMeta = routeMeta || [];
    if (!Array.isArray(routeMeta)) {
      throw new Error(
        "The route at " +
          _match.route.path +
          " returns an invalid value. All route meta functions must " +
          "return an array of meta objects." +
          "\n\nTo reference the meta function API, see https://remix.run/route/meta"
      );
    }

    match.meta = routeMeta;
    matches[i] = match;
    meta = [...routeMeta];
    leafMeta = meta;
  }

  return (
    <>
      {meta.flat().map((metaProps) => {
        if (!metaProps) {
          return null;
        }

        if ("tagName" in metaProps) {
          let { tagName, ...rest } = metaProps;
          if (!isValidMetaTag(tagName)) {
            console.warn(
              `A meta object uses an invalid tagName: ${tagName}. Expected either 'link' or 'meta'`
            );
            return null;
          }
          let Comp = tagName;
          return <Comp key={JSON.stringify(rest)} {...rest} />;
        }

        if ("title" in metaProps) {
          return <title key="title">{String(metaProps.title)}</title>;
        }

        if ("charset" in metaProps) {
          metaProps.charSet ??= metaProps.charset;
          delete metaProps.charset;
        }

        if ("charSet" in metaProps && metaProps.charSet != null) {
          return typeof metaProps.charSet === "string" ? (
            <meta key="charSet" charSet={metaProps.charSet} />
          ) : null;
        }

        if ("script:ld+json" in metaProps) {
          try {
            let json = JSON.stringify(metaProps["script:ld+json"]);
            return (
              <script
                key={`script:ld+json:${json}`}
                type="application/ld+json"
                dangerouslySetInnerHTML={{ __html: json }}
              />
            );
          } catch (err) {
            return null;
          }
        }
        return <meta key={JSON.stringify(metaProps)} {...metaProps} />;
      })}
    </>
  );
}

function isValidMetaTag(tagName: unknown): tagName is "meta" | "link" {
  return typeof tagName === "string" && /^(meta|link)$/.test(tagName);
}

/**
 * Tracks whether Remix has finished hydrating or not, so scripts can be skipped
 * during client-side updates.
 */
let isHydrated = false;

/**
  A couple common attributes:

  - `<Scripts crossOrigin>` for hosting your static assets on a different server than your app.
  - `<Scripts nonce>` to support a [content security policy for scripts](https://developer.mozilla.org/en-US/docs/Web/HTTP/Headers/Content-Security-Policy/script-src) with [nonce-sources](https://developer.mozilla.org/en-US/docs/Web/HTTP/Headers/Content-Security-Policy/Sources#sources) for your `<script>` tags.

  You cannot pass through attributes such as `async`, `defer`, `src`, `type`, `noModule` because they are managed by React Router internally.

  @category Types
 */
export type ScriptsProps = Omit<
  React.HTMLProps<HTMLScriptElement>,
  | "children"
  | "async"
  | "defer"
  | "src"
  | "type"
  | "noModule"
  | "dangerouslySetInnerHTML"
  | "suppressHydrationWarning"
>;

/**
  Renders the client runtime of your app. It should be rendered inside the `<body>` of the document.

  ```tsx
  import { Scripts } from "react-router";

  export default function Root() {
    return (
      <html>
        <head />
        <body>
          <Scripts />
        </body>
      </html>
    );
  }
  ```

  If server rendering, you can omit `<Scripts/>` and the app will work as a traditional web app without JavaScript, relying solely on HTML and browser behaviors.

  @category Components
 */
<<<<<<< HEAD
export function Scripts(props: ScriptProps) {
  let { manifest, serverHandoffString, isSpaMode, renderMeta, future } =
=======
export function Scripts(props: ScriptsProps) {
  let { manifest, serverHandoffString, isSpaMode, renderMeta } =
>>>>>>> 2e6c1e0d
    useRemixContext();
  let { router, static: isStatic, staticContext } = useDataRouterContext();
  let { matches: routerMatches } = useDataRouterStateContext();
  let navigation = useNavigation();

  // Let <RemixServer> know that we hydrated and we should render the single
  // fetch streaming scripts
  if (renderMeta) {
    renderMeta.didRenderScripts = true;
  }

  let matches = getActiveMatches(routerMatches, null, isSpaMode);

  React.useEffect(() => {
    isHydrated = true;
  }, []);

  let initialScripts = React.useMemo(() => {
    let streamScript =
      "window.__remixContext.stream = new ReadableStream({" +
      "start(controller){" +
      "window.__remixContext.streamController = controller;" +
      "}" +
      "}).pipeThrough(new TextEncoderStream());";

    if (future.unstable_serverComponents && staticContext?.actionData) {
      streamScript +=
        "window.__remixContext.streamAction = new ReadableStream({" +
        "start(controller){" +
        "window.__remixContext.streamControllerAction = controller;" +
        "}" +
        "}).pipeThrough(new TextEncoderStream());";
    }

    let contextScript = staticContext
      ? `window.__remixContext = ${serverHandoffString};${streamScript}`
      : " ";

    let routeModulesScript = !isStatic
      ? " "
      : `${
          manifest.hmr?.runtime
            ? `import ${JSON.stringify(manifest.hmr.runtime)};`
            : ""
        }import ${JSON.stringify(manifest.url)};
${matches
  .map(
    (match, index) =>
      `import * as route${index} from ${JSON.stringify(
        manifest.routes[match.route.id].module
      )};`
  )
  .join("\n")}
window.__remixRouteModules = {${matches
          .map(
            (match, index) => `${JSON.stringify(match.route.id)}:route${index}`
          )
          .join(",")}};

import(${JSON.stringify(manifest.entry.module)});`;

    return (
      <>
        <script
          {...props}
          suppressHydrationWarning
          dangerouslySetInnerHTML={createHtml(contextScript)}
          type={undefined}
        />
        <script
          {...props}
          suppressHydrationWarning
          dangerouslySetInnerHTML={createHtml(routeModulesScript)}
          type="module"
          async
        />
      </>
    );
    // disabled deps array because we are purposefully only rendering this once
    // for hydration, after that we want to just continue rendering the initial
    // scripts as they were when the page first loaded
    // eslint-disable-next-line
  }, []);

  // avoid waterfall when importing the next route module
  let nextMatches = React.useMemo(() => {
    if (navigation.location) {
      // FIXME: can probably use transitionManager `nextMatches`
      let matches = matchRoutes(
        router.routes,
        navigation.location,
        router.basename
      );
      invariant(
        matches,
        `No routes match path "${navigation.location.pathname}"`
      );
      return matches;
    }

    return [];
  }, [navigation.location, router.routes, router.basename]);

  let routePreloads = matches
    .concat(nextMatches)
    .map((match) => {
      let route = manifest.routes[match.route.id];
      return (route.imports || []).concat([route.module]);
    })
    .flat(1);

  let preloads = isHydrated ? [] : manifest.entry.imports.concat(routePreloads);

  return isHydrated ? null : (
    <>
      <link
        rel="modulepreload"
        href={manifest.url}
        crossOrigin={props.crossOrigin}
      />
      <link
        rel="modulepreload"
        href={manifest.entry.module}
        crossOrigin={props.crossOrigin}
      />
      {dedupe(preloads).map((path) => (
        <link
          key={path}
          rel="modulepreload"
          href={path}
          crossOrigin={props.crossOrigin}
        />
      ))}
      {initialScripts}
    </>
  );
}

function dedupe(array: any[]) {
  return [...new Set(array)];
}

export function mergeRefs<T = any>(
  ...refs: Array<React.MutableRefObject<T> | React.LegacyRef<T>>
): React.RefCallback<T> {
  return (value) => {
    refs.forEach((ref) => {
      if (typeof ref === "function") {
        ref(value);
      } else if (ref != null) {
        (ref as React.MutableRefObject<T | null>).current = value;
      }
    });
  };
}<|MERGE_RESOLUTION|>--- conflicted
+++ resolved
@@ -594,13 +594,8 @@
 
   @category Components
  */
-<<<<<<< HEAD
-export function Scripts(props: ScriptProps) {
+export function Scripts(props: ScriptsProps) {
   let { manifest, serverHandoffString, isSpaMode, renderMeta, future } =
-=======
-export function Scripts(props: ScriptsProps) {
-  let { manifest, serverHandoffString, isSpaMode, renderMeta } =
->>>>>>> 2e6c1e0d
     useRemixContext();
   let { router, static: isStatic, staticContext } = useDataRouterContext();
   let { matches: routerMatches } = useDataRouterStateContext();
